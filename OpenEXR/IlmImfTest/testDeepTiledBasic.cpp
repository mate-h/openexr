--- conflicted
+++ resolved
@@ -48,12 +48,8 @@
 #include <stdlib.h>
 #include <vector>
 
-<<<<<<< HEAD
-using namespace OPENEXR_IMF_NAMESPACE;
-=======
 namespace IMF = OPENEXR_IMF_NAMESPACE;
 using namespace IMF;
->>>>>>> ac2686f2
 using namespace IMATH_NAMESPACE;
 using namespace ILMTHREAD_NAMESPACE;
 using namespace std;
