## Process this file with automake to produce Makefile.in

if BUILD_IMFEXAMPLES
noinst_PROGRAMS = imfexamples
endif

INCLUDES = -I$(top_builddir) \
           -I$(top_srcdir)/IlmImf -I$(top_srcdir)/config \
	   @ILMBASE_CXXFLAGS@

LDADD = -L$(top_builddir)/IlmImf \
<<<<<<< HEAD
	@ILMBASE_LDFLAGS@ @ILMBASE_LIBS@ \
=======
        @ILMBASE_LDFLAGS@ @ILMBASE_LIBS@ \
>>>>>>> ea258227
	-lIlmImf -lz

imfexamples_SOURCES = main.cpp drawImage.cpp rgbaInterfaceExamples.cpp \
		      rgbaInterfaceTiledExamples.cpp \
		      generalInterfaceExamples.cpp \
		      lowLevelIoExamples.cpp previewImageExamples.cpp \
		      generalInterfaceTiledExamples.cpp \
	              generalInterfaceTiledExamples.h drawImage.h \
		      rgbaInterfaceExamples.h generalInterfaceExamples.h \
		      rgbaInterfaceTiledExamples.h \
		      lowLevelIoExamples.h previewImageExamples.h \
		      namespaceAlias.h

examplesdir = $(datadir)/doc/OpenEXR-@OPENEXR_VERSION@/examples
examples_DATA = $(imfexamples_SOURCES)

imfexamplesdir = $(examplesdir)
<|MERGE_RESOLUTION|>--- conflicted
+++ resolved
@@ -9,11 +9,7 @@
 	   @ILMBASE_CXXFLAGS@
 
 LDADD = -L$(top_builddir)/IlmImf \
-<<<<<<< HEAD
 	@ILMBASE_LDFLAGS@ @ILMBASE_LIBS@ \
-=======
-        @ILMBASE_LDFLAGS@ @ILMBASE_LIBS@ \
->>>>>>> ea258227
 	-lIlmImf -lz
 
 imfexamples_SOURCES = main.cpp drawImage.cpp rgbaInterfaceExamples.cpp \
@@ -21,7 +17,7 @@
 		      generalInterfaceExamples.cpp \
 		      lowLevelIoExamples.cpp previewImageExamples.cpp \
 		      generalInterfaceTiledExamples.cpp \
-	              generalInterfaceTiledExamples.h drawImage.h \
+              generalInterfaceTiledExamples.h drawImage.h \
 		      rgbaInterfaceExamples.h generalInterfaceExamples.h \
 		      rgbaInterfaceTiledExamples.h \
 		      lowLevelIoExamples.h previewImageExamples.h \
@@ -30,4 +26,4 @@
 examplesdir = $(datadir)/doc/OpenEXR-@OPENEXR_VERSION@/examples
 examples_DATA = $(imfexamples_SOURCES)
 
-imfexamplesdir = $(examplesdir)
+imfexamplesdir = $(examplesdir)